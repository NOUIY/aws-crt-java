--- conflicted
+++ resolved
@@ -131,24 +131,10 @@
                         stream.close();
                     }
                 };
-<<<<<<< HEAD
-                if (expectedVersion == HttpClientConnection.ProtocolVersion.HTTP_2) {
-                    try (Http2ClientConnection h2Connection = (Http2ClientConnection) conn) {
-                        Http2Stream h2Stream = h2Connection.makeRequest((Http2Request) request, streamHandler);
-                        h2Stream.activate();
-                    }
-                } else {
-                    HttpStream stream = conn.makeRequest((HttpRequest) request, streamHandler);
-                    stream.activate();
-                    if (chunkedData != null) {
-                        stream.writeChunk(chunkedData, true).get(5, TimeUnit.SECONDS);
-                    }
-=======
                 HttpStream stream = conn.makeRequest(request, streamHandler);
                 stream.activate();
                 if (chunkedData != null) {
                     stream.writeChunk(chunkedData, true).get(5, TimeUnit.SECONDS);
->>>>>>> d1a9e13c
                 }
 
                 // Give the request up to 60 seconds to complete, otherwise throw a
