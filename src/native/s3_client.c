--- conflicted
+++ resolved
@@ -52,11 +52,8 @@
     jlong part_size,
     jdouble throughput_target_gbps,
     int max_connections,
-<<<<<<< HEAD
+    jobject jni_standard_retry_options,
     jboolean compute_content_md5) {
-=======
-    jobject jni_standard_retry_options) {
->>>>>>> 16a1fa07
     (void)jni_class;
 
     struct aws_allocator *allocator = aws_jni_get_allocator();
